<<<<<<< HEAD
Mended a few broken pipes.
=======
What's new in this release?
This update resolves an issue blocking users from accessing websites that use Akamai

Join our fully distributed team and help raise the standard of trust online — from anywhere! https://duckduckgo.com/hiring

Have feedback?
You can always reach us at https://duckduckgo.com/feedback.
>>>>>>> 7fc6411b
<|MERGE_RESOLUTION|>--- conflicted
+++ resolved
@@ -1,11 +1,7 @@
-<<<<<<< HEAD
-Mended a few broken pipes.
-=======
 What's new in this release?
 This update resolves an issue blocking users from accessing websites that use Akamai
 
 Join our fully distributed team and help raise the standard of trust online — from anywhere! https://duckduckgo.com/hiring
 
 Have feedback?
-You can always reach us at https://duckduckgo.com/feedback.
->>>>>>> 7fc6411b
+You can always reach us at https://duckduckgo.com/feedback.