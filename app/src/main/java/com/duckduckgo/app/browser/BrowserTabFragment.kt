/*
 * Copyright (c) 2018 DuckDuckGo
 *
 * Licensed under the Apache License, Version 2.0 (the "License");
 * you may not use this file except in compliance with the License.
 * You may obtain a copy of the License at
 *
 *     http://www.apache.org/licenses/LICENSE-2.0
 *
 * Unless required by applicable law or agreed to in writing, software
 * distributed under the License is distributed on an "AS IS" BASIS,
 * WITHOUT WARRANTIES OR CONDITIONS OF ANY KIND, either express or implied.
 * See the License for the specific language governing permissions and
 * limitations under the License.
 */

package com.duckduckgo.app.browser

import android.Manifest
import android.annotation.SuppressLint
import android.app.Activity.RESULT_OK
import android.app.ActivityOptions
import android.appwidget.AppWidgetManager
import android.content.*
import android.content.pm.PackageManager
import android.content.res.Configuration
import android.media.MediaScannerConnection
import android.net.Uri
import android.os.*
import android.provider.Settings
import android.text.Editable
import android.view.*
import android.view.View.*
import android.view.inputmethod.EditorInfo
import android.webkit.ValueCallback
import android.webkit.WebChromeClient
import android.webkit.WebSettings
import android.webkit.WebView
import android.webkit.WebView.FindListener
import android.webkit.WebView.HitTestResult
import android.webkit.WebView.HitTestResult.*
import android.widget.EditText
import android.widget.TextView
import android.widget.Toast
import androidx.annotation.AnyThread
import androidx.annotation.StringRes
import androidx.appcompat.app.AlertDialog
import androidx.core.app.ActivityCompat
import androidx.core.content.ContextCompat
import androidx.core.content.FileProvider
import androidx.core.net.toUri
import androidx.core.text.HtmlCompat
import androidx.core.text.HtmlCompat.FROM_HTML_MODE_LEGACY
import androidx.core.view.*
import androidx.fragment.app.Fragment
import androidx.fragment.app.commitNow
import androidx.fragment.app.transaction
import androidx.lifecycle.*
import androidx.recyclerview.widget.GridLayoutManager
import androidx.recyclerview.widget.ItemTouchHelper
import androidx.recyclerview.widget.LinearLayoutManager
import com.duckduckgo.app.autocomplete.api.AutoComplete.AutoCompleteSuggestion
import com.duckduckgo.app.bookmarks.model.SavedSite
import com.duckduckgo.app.bookmarks.ui.EditBookmarkDialogFragment
import com.duckduckgo.app.brokensite.BrokenSiteActivity
import com.duckduckgo.app.brokensite.BrokenSiteData
import com.duckduckgo.app.browser.BrowserTabViewModel.*
import com.duckduckgo.app.browser.BrowserTabViewModel.Command.DownloadCommand
import com.duckduckgo.app.browser.DownloadConfirmationFragment.DownloadConfirmationDialogListener
import com.duckduckgo.app.browser.autocomplete.BrowserAutoCompleteSuggestionsAdapter
import com.duckduckgo.app.browser.cookies.ThirdPartyCookieManager
import com.duckduckgo.app.browser.downloader.BlobConverterInjector
import com.duckduckgo.app.browser.downloader.DownloadFailReason
import com.duckduckgo.app.browser.downloader.FileDownloadNotificationManager
import com.duckduckgo.app.browser.downloader.FileDownloader
import com.duckduckgo.app.browser.downloader.FileDownloader.PendingFileDownload
import com.duckduckgo.app.browser.favicon.FaviconManager
import com.duckduckgo.app.browser.favorites.FavoritesQuickAccessAdapter
import com.duckduckgo.app.browser.favorites.QuickAccessDragTouchItemListener
import com.duckduckgo.app.browser.filechooser.FileChooserIntentBuilder
import com.duckduckgo.app.browser.httpauth.WebViewHttpAuthStore
import com.duckduckgo.app.browser.logindetection.DOMLoginDetector
import com.duckduckgo.app.browser.model.BasicAuthenticationCredentials
import com.duckduckgo.app.browser.model.BasicAuthenticationRequest
import com.duckduckgo.app.browser.model.LongPressTarget
import com.duckduckgo.app.browser.omnibar.KeyboardAwareEditText
import com.duckduckgo.app.browser.omnibar.OmnibarScrolling
import com.duckduckgo.app.browser.session.WebViewSessionStorage
import com.duckduckgo.app.browser.shortcut.ShortcutBuilder
import com.duckduckgo.app.browser.tabpreview.WebViewPreviewGenerator
import com.duckduckgo.app.browser.tabpreview.WebViewPreviewPersister
import com.duckduckgo.app.browser.ui.HttpAuthenticationDialogFragment
import com.duckduckgo.app.browser.useragent.UserAgentProvider
import com.duckduckgo.app.cta.ui.*
import com.duckduckgo.app.email.EmailInjector
import com.duckduckgo.app.email.EmailAutofillTooltipFragment
import com.duckduckgo.app.fire.fireproofwebsite.data.FireproofWebsiteEntity
import com.duckduckgo.app.fire.fireproofwebsite.data.website
import com.duckduckgo.app.global.ViewModelFactory
import com.duckduckgo.app.global.model.orderedTrackingEntities
import com.duckduckgo.app.global.view.*
import com.duckduckgo.app.location.data.LocationPermissionType
import com.duckduckgo.app.location.ui.SiteLocationPermissionDialog
import com.duckduckgo.app.location.ui.SystemLocationPermissionDialog
import com.duckduckgo.app.pixels.AppPixelName
import com.duckduckgo.app.privacy.renderer.icon
import com.duckduckgo.app.statistics.VariantManager
import com.duckduckgo.app.statistics.pixels.Pixel
import com.duckduckgo.app.statistics.pixels.Pixel.PixelParameter.FIRE_BUTTON_STATE
import com.duckduckgo.app.survey.model.Survey
import com.duckduckgo.app.survey.ui.SurveyActivity
import com.duckduckgo.app.tabs.model.TabEntity
import com.duckduckgo.app.tabs.ui.TabSwitcherActivity
import com.duckduckgo.app.widget.ui.AddWidgetInstructionsActivity
import com.duckduckgo.widget.SearchWidgetLight
import com.google.android.material.snackbar.Snackbar
import dagger.android.support.AndroidSupportInjection
import kotlinx.android.synthetic.main.activity_system_search.*
import kotlinx.android.synthetic.main.fragment_browser_tab.*
import kotlinx.android.synthetic.main.fragment_browser_tab.rootView
import kotlinx.android.synthetic.main.include_cta_buttons.view.*
import kotlinx.android.synthetic.main.include_dax_dialog_cta.*
import kotlinx.android.synthetic.main.include_dax_dialog_cta.view.*
import kotlinx.android.synthetic.main.include_find_in_page.*
import kotlinx.android.synthetic.main.include_new_browser_tab.*
import kotlinx.android.synthetic.main.include_omnibar_toolbar.*
import kotlinx.android.synthetic.main.include_omnibar_toolbar.appBarLayout
import kotlinx.android.synthetic.main.include_omnibar_toolbar.clearTextButton
import kotlinx.android.synthetic.main.include_omnibar_toolbar.omnibarTextInput
import kotlinx.android.synthetic.main.include_omnibar_toolbar.toolbar
import kotlinx.android.synthetic.main.include_omnibar_toolbar.toolbarContainer
import kotlinx.android.synthetic.main.include_omnibar_toolbar.view.*
import kotlinx.android.synthetic.main.include_quick_access_items.*
import kotlinx.android.synthetic.main.popup_window_browser_menu.view.*
import kotlinx.coroutines.*
import org.jetbrains.anko.longToast
import org.jetbrains.anko.share
import timber.log.Timber
import java.io.File
import javax.inject.Inject
import kotlin.coroutines.CoroutineContext

class BrowserTabFragment :
    Fragment(),
    FindListener,
    CoroutineScope,
    DaxDialogListener,
    TrackersAnimatorListener,
    DownloadConfirmationDialogListener,
    SiteLocationPermissionDialog.SiteLocationPermissionDialogListener,
    SystemLocationPermissionDialog.SystemLocationPermissionDialogListener {

    private val supervisorJob = SupervisorJob()

    override val coroutineContext: CoroutineContext
        get() = supervisorJob + Dispatchers.Main

    @Inject
    lateinit var webViewClient: BrowserWebViewClient

    @Inject
    lateinit var webChromeClient: BrowserChromeClient

    @Inject
    lateinit var viewModelFactory: ViewModelFactory

    @Inject
    lateinit var fileChooserIntentBuilder: FileChooserIntentBuilder

    @Inject
    lateinit var fileDownloader: FileDownloader

    @Inject
    lateinit var fileDownloadNotificationManager: FileDownloadNotificationManager

    @Inject
    lateinit var webViewSessionStorage: WebViewSessionStorage

    @Inject
    lateinit var shortcutBuilder: ShortcutBuilder

    @Inject
    lateinit var clipboardManager: ClipboardManager

    @Inject
    lateinit var pixel: Pixel

    @Inject
    lateinit var ctaViewModel: CtaViewModel

    @Inject
    lateinit var omnibarScrolling: OmnibarScrolling

    @Inject
    lateinit var previewGenerator: WebViewPreviewGenerator

    @Inject
    lateinit var previewPersister: WebViewPreviewPersister

    @Inject
    lateinit var variantManager: VariantManager

    @Inject
    lateinit var loginDetector: DOMLoginDetector

    @Inject
    lateinit var blobConverterInjector: BlobConverterInjector

    val tabId get() = requireArguments()[TAB_ID_ARG] as String

    @Inject
    lateinit var userAgentProvider: UserAgentProvider

    @Inject
    lateinit var webViewHttpAuthStore: WebViewHttpAuthStore

    @Inject
    lateinit var thirdPartyCookieManager: ThirdPartyCookieManager

    @Inject
<<<<<<< HEAD
    lateinit var faviconManager: FaviconManager
=======
    lateinit var emailInjector: EmailInjector
>>>>>>> 2ba20632

    var messageFromPreviousTab: Message? = null

    private val initialUrl get() = requireArguments().getString(URL_EXTRA_ARG)

    private val skipHome get() = requireArguments().getBoolean(SKIP_HOME_ARG)

    private lateinit var popupMenu: BrowserPopupMenu

    private lateinit var autoCompleteSuggestionsAdapter: BrowserAutoCompleteSuggestionsAdapter

    // Used to represent a file to download, but may first require permission
    private var pendingFileDownload: PendingFileDownload? = null

    private var pendingUploadTask: ValueCallback<Array<Uri>>? = null

    private lateinit var renderer: BrowserTabFragmentRenderer

    private lateinit var decorator: BrowserTabFragmentDecorator

    private lateinit var quickAccessAdapter: FavoritesQuickAccessAdapter

    private lateinit var itemTouchHelper: ItemTouchHelper

    private val viewModel: BrowserTabViewModel by lazy {
        val viewModel = ViewModelProvider(this, viewModelFactory).get(BrowserTabViewModel::class.java)
        viewModel.loadData(tabId, initialUrl, skipHome)
        viewModel
    }

    private val animatorHelper by lazy { BrowserTrackersAnimatorHelper() }

    private val smoothProgressAnimator by lazy { SmoothProgressAnimator(pageLoadingIndicator) }

    // Optimization to prevent against excessive work generating WebView previews; an existing job will be cancelled if a new one is launched
    private var bitmapGeneratorJob: Job? = null

    private val browserActivity
        get() = activity as? BrowserActivity

    private val tabsButton: TabSwitcherButton?
        get() = appBarLayout.tabsMenu

    private val fireMenuButton: ViewGroup?
        get() = appBarLayout.fireIconMenu

    private val menuButton: ViewGroup?
        get() = appBarLayout.browserMenu

    private var webView: DuckDuckGoWebView? = null

    private val errorSnackbar: Snackbar by lazy {
        Snackbar.make(browserLayout, R.string.crashedWebViewErrorMessage, Snackbar.LENGTH_INDEFINITE)
            .setBehavior(NonDismissibleBehavior())
    }

    private val findInPageTextWatcher = object : TextChangedWatcher() {
        override fun afterTextChanged(editable: Editable) {
            viewModel.userFindingInPage(findInPageInput.text.toString())
        }
    }

    private val omnibarInputTextWatcher = object : TextChangedWatcher() {
        override fun afterTextChanged(editable: Editable) {
            viewModel.onOmnibarInputStateChanged(omnibarTextInput.text.toString(), omnibarTextInput.hasFocus(), true)
        }
    }

    private val homeBackgroundLogo by lazy { HomeBackgroundLogo(ddgLogo) }

    private val ctaViewStateObserver = Observer<CtaViewState> {
        it?.let { renderer.renderCtaViewState(it) }
    }

    private var alertDialog: AlertDialog? = null

    private var loginDetectionDialog: AlertDialog? = null

    private var emailAutofillTooltipDialog: EmailAutofillTooltipFragment? = null

    private val pulseAnimation: PulseAnimation = PulseAnimation(this)

    override fun onAttach(context: Context) {
        AndroidSupportInjection.inject(this)
        super.onAttach(context)
    }

    override fun onCreate(savedInstanceState: Bundle?) {
        super.onCreate(savedInstanceState)
        removeDaxDialogFromActivity()
        renderer = BrowserTabFragmentRenderer()
        decorator = BrowserTabFragmentDecorator()
    }

    override fun onCreateView(inflater: LayoutInflater, container: ViewGroup?, savedInstanceState: Bundle?): View? {
        return inflater.inflate(R.layout.fragment_browser_tab, container, false)
    }

    override fun onActivityCreated(savedInstanceState: Bundle?) {
        super.onActivityCreated(savedInstanceState)

        configureObservers()
        configurePrivacyGrade()
        configureWebView()
        configureSwipeRefresh()
        viewModel.registerWebViewListener(webViewClient, webChromeClient)
        configureOmnibarTextInput()
        configureFindInPage()
        configureAutoComplete()
        configureQuickAccessGrid()

        decorator.decorateWithFeatures()

        animatorHelper.setListener(this)

        if (savedInstanceState == null) {
            viewModel.onViewReady()
            messageFromPreviousTab?.let {
                processMessage(it)
            }
        }

        lifecycle.addObserver(object : LifecycleObserver {
            @OnLifecycleEvent(Lifecycle.Event.ON_STOP)
            fun onStop() {
                if (isVisible) {
                    updateOrDeleteWebViewPreview()
                }
            }
        })
    }

    private fun getDaxDialogFromActivity(): Fragment? = activity?.supportFragmentManager?.findFragmentByTag(DAX_DIALOG_DIALOG_TAG)

    private fun removeDaxDialogFromActivity() {
        val fragment = getDaxDialogFromActivity()
        fragment?.let {
            activity?.supportFragmentManager?.transaction { remove(it) }
        }
    }

    private fun processMessage(message: Message) {
        val transport = message.obj as WebView.WebViewTransport
        transport.webView = webView
        message.sendToTarget()

        decorator.animateTabsCount()
        viewModel.onMessageProcessed()
    }

    private fun updateOrDeleteWebViewPreview() {
        val url = viewModel.url
        Timber.d("Updating or deleting WebView preview for $url")
        if (url == null) {
            viewModel.deleteTabPreview(tabId)
        } else {
            generateWebViewPreviewImage()
        }
    }

    private fun launchTabSwitcher() {
        val activity = activity ?: return
        startActivity(TabSwitcherActivity.intent(activity, tabId))
        activity.overridePendingTransition(R.anim.tab_anim_fade_in, R.anim.slide_to_bottom)
    }

    override fun onResume() {
        super.onResume()

        appBarLayout.setExpanded(true)
        viewModel.onViewResumed()

        // onResume can be called for a hidden/backgrounded fragment, ensure this tab is visible.
        if (fragmentIsVisible()) {
            viewModel.onViewVisible()
        }

        addTextChangedListeners()
    }

    override fun onPause() {
        dismissDownloadFragment()
        dismissAuthenticationDialog()
        super.onPause()
    }

    private fun dismissAuthenticationDialog() {
        if (isAdded) {
            val fragment = parentFragmentManager.findFragmentByTag(AUTHENTICATION_DIALOG_TAG) as? HttpAuthenticationDialogFragment
            fragment?.dismiss()
        }
    }

    private fun dismissDownloadFragment() {
        val fragment = fragmentManager?.findFragmentByTag(DOWNLOAD_CONFIRMATION_TAG) as? DownloadConfirmationFragment
        fragment?.dismiss()
    }

    private fun addHomeShortcut(homeShortcut: Command.AddHomeShortcut, context: Context) {
        shortcutBuilder.requestPinShortcut(context, homeShortcut)
    }

    private fun configureObservers() {
        viewModel.autoCompleteViewState.observe(
            viewLifecycleOwner,
            Observer<AutoCompleteViewState> {
                it?.let { renderer.renderAutocomplete(it) }
            }
        )

        viewModel.globalLayoutState.observe(
            viewLifecycleOwner,
            Observer<GlobalLayoutViewState> {
                it?.let { renderer.renderGlobalViewState(it) }
            }
        )

        viewModel.browserViewState.observe(
            viewLifecycleOwner,
            Observer<BrowserViewState> {
                it?.let { renderer.renderBrowserViewState(it) }
            }
        )

        viewModel.loadingViewState.observe(
            viewLifecycleOwner,
            Observer<LoadingViewState> {
                it?.let { renderer.renderLoadingIndicator(it) }
            }
        )

        viewModel.omnibarViewState.observe(
            viewLifecycleOwner,
            Observer<OmnibarViewState> {
                it?.let { renderer.renderOmnibar(it) }
            }
        )

        viewModel.findInPageViewState.observe(
            viewLifecycleOwner,
            Observer<FindInPageViewState> {
                it?.let { renderer.renderFindInPageState(it) }
            }
        )

        viewModel.ctaViewState.observe(viewLifecycleOwner, ctaViewStateObserver)

        viewModel.command.observe(
            viewLifecycleOwner,
            Observer {
                processCommand(it)
            }
        )

        viewModel.survey.observe(
            viewLifecycleOwner,
            Observer<Survey> {
                it.let { viewModel.onSurveyChanged(it) }
            }
        )

        viewModel.privacyGradeViewState.observe(
            viewLifecycleOwner,
            Observer {
                it.let { renderer.renderPrivacyGrade(it) }
            }
        )

        addTabsObserver()
    }

    private fun addTabsObserver() {
        viewModel.tabs.observe(
            viewLifecycleOwner,
            Observer<List<TabEntity>> {
                it?.let {
                    decorator.renderTabIcon(it)
                }
            }
        )
    }

    private fun fragmentIsVisible(): Boolean {
        // using isHidden rather than isVisible, as isVisible will incorrectly return false when windowToken is not yet initialized.
        // changes on isHidden will be received in onHiddenChanged
        return !isHidden
    }

    private fun showHome() {
        errorSnackbar.dismiss()
        newTabLayout.show()
        browserLayout.gone()
        appBarLayout.setExpanded(true)
        webView?.onPause()
        webView?.hide()
    }

    private fun showBrowser() {
        newTabLayout.gone()
        browserLayout.show()
        webView?.show()
        webView?.onResume()
    }

    fun submitQuery(query: String) {
        viewModel.onUserSubmittedQuery(query)
    }

    private fun navigate(url: String, headers: Map<String, String>) {
        hideKeyboard()
        renderer.hideFindInPage()
        viewModel.registerDaxBubbleCtaDismissed()
        webView?.loadUrl(url, headers)
    }

    fun onRefreshRequested() {
        viewModel.onRefreshRequested()
    }

    fun refresh() {
        webView?.reload()
    }

    private fun processCommand(it: Command?) {
        if (it !is Command.DaxCommand) {
            renderer.cancelTrackersAnimation()
        }
        when (it) {
            is Command.Refresh -> refresh()
            is Command.OpenInNewTab -> {
                browserActivity?.openInNewTab(it.query, it.sourceTabId)
            }
            is Command.OpenMessageInNewTab -> {
                browserActivity?.openMessageInNewTab(it.message, it.sourceTabId)
            }
            is Command.OpenInNewBackgroundTab -> {
                openInNewBackgroundTab()
            }
            is Command.LaunchNewTab -> browserActivity?.launchNewTab()
            is Command.ShowBookmarkAddedConfirmation -> bookmarkAdded(it.bookmark)
            is Command.ShowFavoriteAddedConfirmation -> favoriteAdded(it.favorite)
            is Command.DeleteSavedSiteConfirmation -> confirmDeleteSavedSite(it.savedSite)
            is Command.ShowFireproofWebSiteConfirmation -> fireproofWebsiteConfirmation(it.fireproofWebsiteEntity)
            is Command.Navigate -> {
                navigate(it.url, it.headers)
            }
            is Command.NavigateBack -> {
                webView?.goBackOrForward(-it.steps)
            }
            is Command.NavigateForward -> {
                webView?.goForward()
            }
            is Command.ResetHistory -> {
                resetWebView()
            }
            is Command.DialNumber -> {
                val intent = Intent(Intent.ACTION_DIAL)
                intent.data = Uri.parse("tel:${it.telephoneNumber}")
                openExternalDialog(intent, null, false)
            }
            is Command.SendEmail -> {
                val intent = Intent(Intent.ACTION_SENDTO)
                intent.data = Uri.parse(it.emailAddress)
                openExternalDialog(intent)
            }
            is Command.SendSms -> {
                val intent = Intent(Intent.ACTION_SENDTO, Uri.parse("smsto:${it.telephoneNumber}"))
                openExternalDialog(intent)
            }
            is Command.ShowKeyboard -> {
                showKeyboard()
            }
            is Command.HideKeyboard -> {
                hideKeyboard()
            }
            is Command.BrokenSiteFeedback -> {
                launchBrokenSiteFeedback(it.data)
            }
            is Command.ShowFullScreen -> {
                webViewFullScreenContainer.addView(
                    it.view,
                    ViewGroup.LayoutParams(
                        ViewGroup.LayoutParams.MATCH_PARENT,
                        ViewGroup.LayoutParams.MATCH_PARENT
                    )
                )
            }
            is Command.DownloadImage -> requestImageDownload(it.url, it.requestUserConfirmation)
            is Command.FindInPageCommand -> webView?.findAllAsync(it.searchTerm)
            is Command.DismissFindInPage -> webView?.findAllAsync("")
            is Command.ShareLink -> launchSharePageChooser(it.url)
            is Command.CopyLink -> clipboardManager.setPrimaryClip(ClipData.newPlainText(null, it.url))
            is Command.ShowFileChooser -> {
                launchFilePicker(it)
            }
            is Command.AddHomeShortcut -> {
                context?.let { context ->
                    addHomeShortcut(it, context)
                }
            }
            is Command.HandleExternalAppLink -> {
                openExternalDialog(it.appLink.intent, it.appLink.fallbackUrl, false, it.headers)
            }
            is Command.LaunchSurvey -> launchSurvey(it.survey)
            is Command.LaunchAddWidget -> launchAddWidget()
            is Command.LaunchLegacyAddWidget -> launchLegacyAddWidget()
            is Command.RequiresAuthentication -> showAuthenticationDialog(it.request)
            is Command.SaveCredentials -> saveBasicAuthCredentials(it.request, it.credentials)
            is Command.GenerateWebViewPreviewImage -> generateWebViewPreviewImage()
            is Command.LaunchTabSwitcher -> launchTabSwitcher()
            is Command.ShowErrorWithAction -> showErrorSnackbar(it)
            is Command.DaxCommand.FinishTrackerAnimation -> finishTrackerAnimation()
            is Command.DaxCommand.HideDaxDialog -> showHideTipsDialog(it.cta)
            is Command.HideWebContent -> webView?.hide()
            is Command.ShowWebContent -> webView?.show()
            is Command.CheckSystemLocationPermission -> checkSystemLocationPermission(it.domain, it.deniedForever)
            is Command.RequestSystemLocationPermission -> requestLocationPermissions()
            is Command.AskDomainPermission -> askSiteLocationPermission(it.domain)
            is Command.RefreshUserAgent -> refreshUserAgent(it.url, it.isDesktop)
            is Command.AskToFireproofWebsite -> askToFireproofWebsite(requireContext(), it.fireproofWebsite)
            is Command.AskToDisableLoginDetection -> askToDisableLoginDetection(requireContext())
            is Command.ShowDomainHasPermissionMessage -> showDomainHasLocationPermission(it.domain)
            is DownloadCommand -> processDownloadCommand(it)
            is Command.ConvertBlobToDataUri -> convertBlobToDataUri(it)
            is Command.RequestFileDownload -> requestFileDownload(it.url, it.contentDisposition, it.mimeType, it.requestUserConfirmation)
            is Command.ChildTabClosed -> processUriForThirdPartyCookies()
<<<<<<< HEAD
            is Command.SubmitQuery -> submitQuery(it.url)
=======
            is Command.CopyAliasToClipboard -> copyAliasToClipboard(it.alias)
            is Command.InjectEmailAddress -> injectEmailAddress(it.address)
            is Command.ShowEmailTooltip -> showEmailTooltip(it.address)
        }
    }

    private fun injectEmailAddress(alias: String) {
        webView?.let {
            emailInjector.injectAddressInEmailField(it, alias)
        }
    }

    private fun copyAliasToClipboard(alias: String) {
        context?.let {
            val clipboard: ClipboardManager? = ContextCompat.getSystemService(it, ClipboardManager::class.java)
            val clip: ClipData = ClipData.newPlainText("Alias", alias)
            clipboard?.setPrimaryClip(clip)
            showToast(R.string.aliasToClipboardMessage)
>>>>>>> 2ba20632
        }
    }

    private fun processUriForThirdPartyCookies() {
        webView?.let {
            val url = it.url ?: return
            launch {
                thirdPartyCookieManager.processUriForThirdPartyCookies(it, url.toUri())
            }
        }
    }

    private fun processDownloadCommand(it: DownloadCommand) {
        when (it) {
            is DownloadCommand.ScanMediaFiles -> {
                context?.applicationContext?.let { context ->
                    MediaScannerConnection.scanFile(context, arrayOf(it.file.absolutePath), null, null)
                }
            }
            is DownloadCommand.ShowDownloadFinishedNotification -> {
                fileDownloadNotificationManager.showDownloadFinishedNotification(it.file.name, it.file.absolutePath.toUri(), it.mimeType)
            }
            DownloadCommand.ShowDownloadInProgressNotification -> {
                fileDownloadNotificationManager.showDownloadInProgressNotification()
            }
            is DownloadCommand.ShowDownloadFailedNotification -> {
                fileDownloadNotificationManager.showDownloadFailedNotification()

                val snackbar = Snackbar.make(toolbar, R.string.downloadFailed, Snackbar.LENGTH_INDEFINITE)
                if (it.reason == DownloadFailReason.DownloadManagerDisabled) {
                    snackbar.setText(it.message)
                    snackbar.setAction(getString(R.string.enable)) {
                        showDownloadManagerAppSettings()
                    }
                }
                snackbar.show()
            }
        }
    }

    private fun locationPermissionsHaveNotBeenGranted(): Boolean {
        return ContextCompat.checkSelfPermission(requireActivity(), Manifest.permission.ACCESS_COARSE_LOCATION) != PackageManager.PERMISSION_GRANTED ||
            ContextCompat.checkSelfPermission(requireActivity(), Manifest.permission.ACCESS_FINE_LOCATION) != PackageManager.PERMISSION_GRANTED
    }

    private fun checkSystemLocationPermission(domain: String, deniedForever: Boolean) {
        if (locationPermissionsHaveNotBeenGranted()) {
            if (deniedForever) {
                viewModel.onSystemLocationPermissionDeniedOneTime()
            } else {
                val dialog = SystemLocationPermissionDialog.instance(domain)
                dialog.show(childFragmentManager, SystemLocationPermissionDialog.SYSTEM_LOCATION_PERMISSION_TAG)
            }
        } else {
            viewModel.onSystemLocationPermissionGranted()
        }
    }

    private fun requestLocationPermissions() {
        requestPermissions(
            arrayOf(
                Manifest.permission.ACCESS_FINE_LOCATION,
                Manifest.permission.ACCESS_COARSE_LOCATION
            ),
            PERMISSION_REQUEST_GEO_LOCATION
        )
    }

    private fun askSiteLocationPermission(domain: String) {
        val dialog = SiteLocationPermissionDialog.instance(domain, false, tabId)
        dialog.show(childFragmentManager, SiteLocationPermissionDialog.SITE_LOCATION_PERMISSION_TAG)
    }

    private fun launchBrokenSiteFeedback(data: BrokenSiteData) {
        context?.let {
            val options = ActivityOptions.makeSceneTransitionAnimation(browserActivity).toBundle()
            startActivity(BrokenSiteActivity.intent(it, data), options)
        }
    }

    private fun showErrorSnackbar(command: Command.ShowErrorWithAction) {
        // Snackbar is global and it should appear only the foreground fragment
        if (!errorSnackbar.view.isAttachedToWindow && isVisible) {
            errorSnackbar.setText(command.textResId)
            errorSnackbar.setAction(R.string.crashedWebViewErrorAction) { command.action() }.show()
        }
    }

    private fun showDomainHasLocationPermission(domain: String) {
        val snackbar =
            Snackbar.make(rootView, getString(R.string.preciseLocationSnackbarMessage, domain.websiteFromGeoLocationsApiOrigin()), Snackbar.LENGTH_SHORT)
        snackbar.view.setOnClickListener {
            browserActivity?.launchLocationSettings()
        }
        snackbar.show()
    }

    private fun generateWebViewPreviewImage() {
        webView?.let { webView ->

            // if there's an existing job for generating a preview, cancel that in favor of the new request
            bitmapGeneratorJob?.cancel()

            bitmapGeneratorJob = launch {
                Timber.d("Generating WebView preview")
                try {
                    val preview = previewGenerator.generatePreview(webView)
                    val fileName = previewPersister.save(preview, tabId)
                    viewModel.updateTabPreview(tabId, fileName)
                    Timber.d("Saved and updated tab preview")
                } catch (e: Exception) {
                    Timber.d(e, "Failed to generate WebView preview")
                }
            }
        }
    }

    private fun openInNewBackgroundTab() {
        appBarLayout.setExpanded(true, true)
        viewModel.tabs.removeObservers(this)
        decorator.incrementTabs()
    }

    private fun openExternalDialog(
        intent: Intent,
        fallbackUrl: String? = null,
        useFirstActivityFound: Boolean = true,
        headers: Map<String, String> = emptyMap()
    ) {
        context?.let {
            val pm = it.packageManager
            val activities = pm.queryIntentActivities(intent, 0)

            if (activities.isEmpty()) {
                if (fallbackUrl != null) {
                    webView?.loadUrl(fallbackUrl, headers)
                } else {
                    showToast(R.string.unableToOpenLink)
                }
            } else {
                if (activities.size == 1 || useFirstActivityFound) {
                    val activity = activities.first()
                    val appTitle = activity.loadLabel(pm)
                    Timber.i("Exactly one app available for intent: $appTitle")
                    launchExternalAppDialog(it) { it.startActivity(intent) }
                } else {
                    val title = getString(R.string.openExternalApp)
                    val intentChooser = Intent.createChooser(intent, title)
                    launchExternalAppDialog(it) { it.startActivity(intentChooser) }
                }
            }
        }
    }

    private fun askToFireproofWebsite(context: Context, fireproofWebsite: FireproofWebsiteEntity) {
        val isShowing = loginDetectionDialog?.isShowing

        if (isShowing != true) {
            loginDetectionDialog = AlertDialog.Builder(context)
                .setTitle(getString(R.string.fireproofWebsiteLoginDialogTitle, fireproofWebsite.website()))
                .setMessage(R.string.fireproofWebsiteLoginDialogDescription)
                .setPositiveButton(R.string.fireproofWebsiteLoginDialogPositive) { _, _ ->
                    viewModel.onUserConfirmedFireproofDialog(fireproofWebsite.domain)
                }.setNegativeButton(R.string.fireproofWebsiteLoginDialogNegative) { dialog, _ ->
                    dialog.dismiss()
                    viewModel.onUserDismissedFireproofLoginDialog()
                }.setOnCancelListener {
                    viewModel.onUserDismissedFireproofLoginDialog()
                }.show()

            viewModel.onFireproofLoginDialogShown()
        }
    }

    private fun askToDisableLoginDetection(context: Context) {
        AlertDialog.Builder(context)
            .setTitle(getString(R.string.disableLoginDetectionDialogTitle))
            .setMessage(R.string.disableLoginDetectionDialogDescription)
            .setPositiveButton(R.string.disableLoginDetectionDialogPositive) { _, _ ->
                viewModel.onUserConfirmedDisableLoginDetectionDialog()
            }
            .setNegativeButton(R.string.disableLoginDetectionDialogNegative) { dialog, _ ->
                dialog.dismiss()
                viewModel.onUserDismissedDisableLoginDetectionDialog()
            }.setOnCancelListener {
                viewModel.onUserDismissedDisableLoginDetectionDialog()
            }.show()

        viewModel.onDisableLoginDetectionDialogShown()
    }

    private fun launchExternalAppDialog(context: Context, onClick: () -> Unit) {
        val isShowing = alertDialog?.isShowing

        if (isShowing != true) {
            alertDialog = AlertDialog.Builder(context)
                .setTitle(R.string.launchingExternalApp)
                .setMessage(getString(R.string.confirmOpenExternalApp))
                .setPositiveButton(R.string.open) { _, _ ->
                    onClick()
                }
                .setNeutralButton(R.string.closeTab) { dialog, _ ->
                    dialog.dismiss()
                    launch {
                        viewModel.closeCurrentTab()
                        destroyWebView()
                    }
                }
                .setNegativeButton(R.string.cancel) { dialog, _ ->
                    dialog.dismiss()
                }
                .show()
        }
    }

    override fun onActivityResult(requestCode: Int, resultCode: Int, data: Intent?) {
        if (requestCode == REQUEST_CODE_CHOOSE_FILE) {
            handleFileUploadResult(resultCode, data)
        }
    }

    private fun handleFileUploadResult(resultCode: Int, intent: Intent?) {
        if (resultCode != RESULT_OK || intent == null) {
            Timber.i("Received resultCode $resultCode (or received null intent) indicating user did not select any files")
            pendingUploadTask?.onReceiveValue(null)
            return
        }

        val uris = fileChooserIntentBuilder.extractSelectedFileUris(intent)
        pendingUploadTask?.onReceiveValue(uris)
    }

    private fun showToast(@StringRes messageId: Int) {
        context?.applicationContext?.longToast(messageId)
    }

    private fun showAuthenticationDialog(request: BasicAuthenticationRequest) {
        activity?.supportFragmentManager?.let { fragmentManager ->
            val dialog = HttpAuthenticationDialogFragment.createHttpAuthenticationDialog(request.site)
            dialog.show(fragmentManager, AUTHENTICATION_DIALOG_TAG)
            dialog.listener = viewModel
            dialog.request = request
        }
    }

    private fun saveBasicAuthCredentials(request: BasicAuthenticationRequest, credentials: BasicAuthenticationCredentials) {
        webView?.let {
            webViewHttpAuthStore.setHttpAuthUsernamePassword(
                it,
                host = request.host,
                realm = request.realm,
                username = credentials.username,
                password = credentials.password
            )
        }
    }

    private fun configureAutoComplete() {
        val context = context ?: return
        autoCompleteSuggestionsList.layoutManager = LinearLayoutManager(context)
        autoCompleteSuggestionsAdapter = BrowserAutoCompleteSuggestionsAdapter(
            immediateSearchClickListener = {
                userSelectedAutocomplete(it)
            },
            editableSearchClickListener = {
                viewModel.onUserSelectedToEditQuery(it.phrase)
            }
        )
        autoCompleteSuggestionsList.adapter = autoCompleteSuggestionsAdapter
    }

    private fun configureQuickAccessGrid() {
        val layoutManager = GridLayoutManager(requireContext(), 4)
        quickAccessRecyclerView.layoutManager = layoutManager
        quickAccessAdapter = FavoritesQuickAccessAdapter(
            this, faviconManager,
            { viewHolder ->
                itemTouchHelper.startDrag(viewHolder)
            },
            {
                viewModel.onQuickAccesItemClicked(it.favorite)
            },
            {
                viewModel.onSavedSiteEdited(it.favorite)
            },
            {
                viewModel.onDeleteQuickAccessItemRequested(it.favorite)
            }
        )
        itemTouchHelper = ItemTouchHelper(
            QuickAccessDragTouchItemListener(
                quickAccessAdapter,
                object : QuickAccessDragTouchItemListener.DragDropListener {
                    override fun onListChanged(listElements: List<FavoritesQuickAccessAdapter.QuickAccessFavorite>) {
                        //viewModel.onQuickAccessListChanged(listElements)
                    }
                }
            )
        )

        itemTouchHelper.attachToRecyclerView(quickAccessRecyclerView)
        quickAccessRecyclerView.adapter = quickAccessAdapter
    }

    private fun configurePrivacyGrade() {
        toolbar.privacyGradeButton.setOnClickListener {
            browserActivity?.launchPrivacyDashboard()
        }
    }

    private fun configureFindInPage() {
        findInPageInput.setOnFocusChangeListener { _, hasFocus ->
            if (hasFocus && findInPageInput.text.toString() != viewModel.findInPageViewState.value?.searchTerm) {
                viewModel.userFindingInPage(findInPageInput.text.toString())
            }
        }

        previousSearchTermButton.setOnClickListener { webView?.findNext(false) }
        nextSearchTermButton.setOnClickListener { webView?.findNext(true) }
        closeFindInPagePanel.setOnClickListener {
            viewModel.dismissFindInView()
        }
    }

    private fun configureOmnibarTextInput() {
        omnibarTextInput.onFocusChangeListener =
            OnFocusChangeListener { _, hasFocus: Boolean ->
                viewModel.onOmnibarInputStateChanged(omnibarTextInput.text.toString(), hasFocus, false)
                if (!hasFocus) {
                    omnibarTextInput.hideKeyboard()
                    focusDummy.requestFocus()
                }
            }

        omnibarTextInput.onBackKeyListener = object : KeyboardAwareEditText.OnBackKeyListener {
            override fun onBackKey(): Boolean {
                omnibarTextInput.hideKeyboard()
                focusDummy.requestFocus()
                return true
            }
        }

        omnibarTextInput.setOnEditorActionListener(
            TextView.OnEditorActionListener { _, actionId, keyEvent ->
                if (actionId == EditorInfo.IME_ACTION_GO || keyEvent?.keyCode == KeyEvent.KEYCODE_ENTER) {
                    userEnteredQuery(omnibarTextInput.text.toString())
                    return@OnEditorActionListener true
                }
                false
            }
        )

        clearTextButton.setOnClickListener { omnibarTextInput.setText("") }
    }

    private fun userSelectedAutocomplete(suggestion: AutoCompleteSuggestion) {
        // send pixel before submitting the query and changing the autocomplete state to empty; otherwise will send the wrong params
        GlobalScope.launch {
            viewModel.fireAutocompletePixel(suggestion)
            withContext(Dispatchers.Main) {
                viewModel.onUserSubmittedQuery(suggestion.phrase)
            }
        }
    }

    private fun userEnteredQuery(query: String) {
        viewModel.onUserSubmittedQuery(query)
    }

    @SuppressLint("SetJavaScriptEnabled")
    private fun configureWebView() {
        webView = layoutInflater.inflate(
            R.layout.include_duckduckgo_browser_webview,
            webViewContainer,
            true
        ).findViewById(R.id.browserWebView) as DuckDuckGoWebView

        webView?.let {
            it.webViewClient = webViewClient
            it.webChromeClient = webChromeClient

            it.settings.apply {
                userAgentString = userAgentProvider.userAgent()
                javaScriptEnabled = true
                domStorageEnabled = true
                loadWithOverviewMode = true
                useWideViewPort = true
                builtInZoomControls = true
                displayZoomControls = false
                mixedContentMode = WebSettings.MIXED_CONTENT_COMPATIBILITY_MODE
                setSupportMultipleWindows(true)
                disableWebSql(this)
                setSupportZoom(true)
            }

            it.setDownloadListener { url, _, contentDisposition, mimeType, _ ->
                viewModel.requestFileDownload(url, contentDisposition, mimeType, true)
            }

            it.setOnTouchListener { _, _ ->
                if (omnibarTextInput.isFocused) {
                    focusDummy.requestFocus()
                }
                false
            }

            it.setEnableSwipeRefreshCallback { enable ->
                swipeRefreshContainer?.isEnabled = enable
            }

            registerForContextMenu(it)

            it.setFindListener(this)
            loginDetector.addLoginDetection(it) { viewModel.loginDetected() }
            blobConverterInjector.addJsInterface(it) { url, mimeType -> viewModel.requestFileDownload(url, null, mimeType, true) }
            emailInjector.addJsInterface(it) { viewModel.showEmailTooltip() }
        }

        if (BuildConfig.DEBUG) {
            WebView.setWebContentsDebuggingEnabled(true)
        }
    }

    private fun configureSwipeRefresh() {
        val metrics = resources.displayMetrics
        val distanceToTrigger = (DEFAULT_CIRCLE_TARGET_TIMES_1_5 * metrics.density).toInt()
        swipeRefreshContainer.setDistanceToTriggerSync(distanceToTrigger)
        swipeRefreshContainer.setColorSchemeColors(ContextCompat.getColor(requireContext(), R.color.cornflowerBlue))

        swipeRefreshContainer.setOnRefreshListener {
            onRefreshRequested()
        }

        swipeRefreshContainer.setCanChildScrollUpCallback {
            webView?.canScrollVertically(-1) ?: false
        }

        // avoids progressView from showing under toolbar
        swipeRefreshContainer.progressViewStartOffset = swipeRefreshContainer.progressViewStartOffset - 15
    }

    /**
     * Explicitly disable database to try protect against Magellan WebSQL/SQLite vulnerability
     */
    private fun disableWebSql(settings: WebSettings) {
        settings.databaseEnabled = false
    }

    private fun addTextChangedListeners() {
        findInPageInput.replaceTextChangedListener(findInPageTextWatcher)
        omnibarTextInput.replaceTextChangedListener(omnibarInputTextWatcher)
    }

    override fun onCreateContextMenu(menu: ContextMenu, view: View, menuInfo: ContextMenu.ContextMenuInfo?) {
        webView?.hitTestResult?.let {
            val target = getLongPressTarget(it) ?: return
            viewModel.userLongPressedInWebView(target, menu)
        }
    }

    /**
     * Use requestFocusNodeHref to get the a tag url for the touched image.
     */
    private fun getTargetUrlForImageSource(): String? {
        val handler = Handler()
        val message = handler.obtainMessage()

        webView?.requestFocusNodeHref(message)

        return message.data.getString(URL_BUNDLE_KEY)
    }

    private fun getLongPressTarget(hitTestResult: HitTestResult): LongPressTarget? {
        return when {
            hitTestResult.extra == null -> null
            hitTestResult.type == UNKNOWN_TYPE -> null
            hitTestResult.type == IMAGE_TYPE -> LongPressTarget(
                url = hitTestResult.extra,
                imageUrl = hitTestResult.extra,
                type = hitTestResult.type
            )
            hitTestResult.type == SRC_IMAGE_ANCHOR_TYPE -> LongPressTarget(
                url = getTargetUrlForImageSource(),
                imageUrl = hitTestResult.extra,
                type = hitTestResult.type
            )
            else -> LongPressTarget(
                url = hitTestResult.extra,
                type = hitTestResult.type
            )
        }
    }

    override fun onContextItemSelected(item: MenuItem): Boolean {
        webView?.hitTestResult?.let {
            val target = getLongPressTarget(it)
            if (target != null && viewModel.userSelectedItemFromLongPressMenu(target, item)) {
                return true
            }
        }

        return super.onContextItemSelected(item)
    }

    private fun bookmarkAdded(bookmark: SavedSite.Bookmark) {
        Snackbar.make(browserLayout, R.string.bookmarkAddedMessage, Snackbar.LENGTH_LONG)
            .setAction(R.string.edit) {
                val addBookmarkDialog = EditBookmarkDialogFragment.instance(bookmark)
                addBookmarkDialog.show(childFragmentManager, ADD_BOOKMARK_FRAGMENT_TAG)
                addBookmarkDialog.listener = viewModel
            }
            .show()
    }

    private fun favoriteAdded(favorite: SavedSite.Favorite) {
        Snackbar.make(browserLayout, R.string.favoriteAddedMessage, Snackbar.LENGTH_LONG)
            .setAction(R.string.edit) {
                val addBookmarkDialog = EditBookmarkDialogFragment.instance(favorite)
                addBookmarkDialog.show(childFragmentManager, ADD_FAVORITE_FRAGMENT_TAG)
                addBookmarkDialog.listener = viewModel
            }
            .show()
    }

    private fun confirmDeleteSavedSite(savedSite: SavedSite) {
        val message = getString(R.string.bookmarkDeleteConfirmationMessage, savedSite.title).html(requireContext())
        viewModel.deleteQuickAccessItem(savedSite)
        Snackbar.make(
            rootView,
            message,
            Snackbar.LENGTH_LONG
        ).setAction(R.string.fireproofWebsiteSnackbarAction) {
            viewModel.insertQuickAccessItem(savedSite)
        }.show()
    }

    private fun fireproofWebsiteConfirmation(entity: FireproofWebsiteEntity) {
        Snackbar.make(
            rootView,
            HtmlCompat.fromHtml(getString(R.string.fireproofWebsiteSnackbarConfirmation, entity.website()), FROM_HTML_MODE_LEGACY),
            Snackbar.LENGTH_LONG
        )
            .setAction(R.string.fireproofWebsiteSnackbarAction) {
                viewModel.onFireproofWebsiteSnackbarUndoClicked(entity)
            }
            .show()
    }

    private fun launchSharePageChooser(url: String) {
        activity?.share(url, "")
    }

    override fun onFindResultReceived(activeMatchOrdinal: Int, numberOfMatches: Int, isDoneCounting: Boolean) {
        viewModel.onFindResultsReceived(activeMatchOrdinal, numberOfMatches)
    }

    private fun EditText.replaceTextChangedListener(textWatcher: TextChangedWatcher) {
        removeTextChangedListener(textWatcher)
        addTextChangedListener(textWatcher)
    }

    private fun hideKeyboardImmediately() {
        if (!isHidden) {
            Timber.v("Keyboard now hiding")
            omnibarTextInput.hideKeyboard()
            focusDummy.requestFocus()
        }
    }

    private fun hideKeyboard() {
        if (!isHidden) {
            Timber.v("Keyboard now hiding")
            omnibarTextInput.postDelayed(KEYBOARD_DELAY) { omnibarTextInput?.hideKeyboard() }
            focusDummy.requestFocus()
        }
    }

    private fun showKeyboardImmediately() {
        if (!isHidden) {
            Timber.v("Keyboard now showing")
            omnibarTextInput?.showKeyboard()
        }
    }

    private fun showKeyboard() {
        if (!isHidden) {
            Timber.v("Keyboard now showing")
            omnibarTextInput.postDelayed(KEYBOARD_DELAY) { omnibarTextInput?.showKeyboard() }
        }
    }

    private fun refreshUserAgent(url: String?, isDesktop: Boolean) {
        val currentAgent = webView?.settings?.userAgentString
        val newAgent = userAgentProvider.userAgent(url, isDesktop)
        if (newAgent != currentAgent) {
            webView?.settings?.userAgentString = newAgent
        }
        Timber.d("User Agent is $newAgent")
    }

    /**
     * Attempting to save the WebView's state can result in a TransactionTooLargeException being thrown.
     * This will only happen if the bundle size is too large - but the exact size is undefined.
     * Instead of saving using normal Android state mechanism - use our own implementation instead.
     */
    override fun onSaveInstanceState(bundle: Bundle) {
        viewModel.saveWebViewState(webView, tabId)
        super.onSaveInstanceState(bundle)
    }

    override fun onViewStateRestored(bundle: Bundle?) {
        viewModel.restoreWebViewState(webView, omnibarTextInput.text.toString())
        viewModel.determineShowBrowser()
        super.onViewStateRestored(bundle)
    }

    override fun onHiddenChanged(hidden: Boolean) {
        super.onHiddenChanged(hidden)
        if (hidden) {
            viewModel.onViewHidden()
            webView?.onPause()
        } else {
            webView?.onResume()
            viewModel.onViewVisible()
        }
    }

    /**
     * We don't destroy the activity on config changes like orientation, so we need to ensure we update resources which might change based on config
     */
    override fun onConfigurationChanged(newConfig: Configuration) {
        super.onConfigurationChanged(newConfig)
        ddgLogo.setImageResource(R.drawable.logo_full)
        if (ctaContainer.isNotEmpty()) {
            renderer.renderHomeCta()
        }
    }

    fun onBackPressed(): Boolean {
        if (!isAdded) return false
        return viewModel.onUserPressedBack()
    }

    private fun resetWebView() {
        destroyWebView()
        configureWebView()
    }

    override fun onDestroy() {
        pulseAnimation.stop()
        animatorHelper.removeListener()
        supervisorJob.cancel()
        popupMenu.dismiss()
        loginDetectionDialog?.dismiss()
        emailAutofillTooltipDialog?.dismiss()
        destroyWebView()
        super.onDestroy()
    }

    private fun destroyWebView() {
        webViewContainer?.removeAllViews()
        webView?.destroy()
        webView = null
    }

    private fun convertBlobToDataUri(blob: Command.ConvertBlobToDataUri) {
        webView?.let {
            blobConverterInjector.convertBlobIntoDataUriAndDownload(it, blob.url, blob.mimeType)
        }
    }

    private fun requestFileDownload(url: String, contentDisposition: String?, mimeType: String, requestUserConfirmation: Boolean) {
        pendingFileDownload = PendingFileDownload(
            url = url,
            contentDisposition = contentDisposition,
            mimeType = mimeType,
            userAgent = userAgentProvider.userAgent(),
            subfolder = Environment.DIRECTORY_DOWNLOADS
        )

        if (hasWriteStoragePermission()) {
            downloadFile(requestUserConfirmation)
        } else {
            requestWriteStoragePermission()
        }
    }

    private fun requestImageDownload(url: String, requestUserConfirmation: Boolean) {
        pendingFileDownload = PendingFileDownload(
            url = url,
            userAgent = userAgentProvider.userAgent(),
            subfolder = Environment.DIRECTORY_PICTURES
        )

        if (hasWriteStoragePermission()) {
            downloadFile(requestUserConfirmation)
        } else {
            requestWriteStoragePermission()
        }
    }

    @AnyThread
    private fun downloadFile(requestUserConfirmation: Boolean) {
        val pendingDownload = pendingFileDownload ?: return

        pendingFileDownload = null

        if (requestUserConfirmation) {
            requestDownloadConfirmation(pendingDownload)
        } else {
            continueDownload(pendingDownload)
        }
    }

    private fun requestDownloadConfirmation(pendingDownload: PendingFileDownload) {
        if (isStateSaved) return

        val downloadConfirmationFragment = DownloadConfirmationFragment.instance(pendingDownload)
        childFragmentManager.findFragmentByTag(DOWNLOAD_CONFIRMATION_TAG)?.let {
            Timber.i("Found existing dialog; removing it now")
            childFragmentManager.commitNow(allowStateLoss = true) { remove(it) }
        }
        downloadConfirmationFragment.show(childFragmentManager, DOWNLOAD_CONFIRMATION_TAG)
    }

    private fun launchFilePicker(command: Command.ShowFileChooser) {
        pendingUploadTask = command.filePathCallback
        val canChooseMultipleFiles = command.fileChooserParams.mode == WebChromeClient.FileChooserParams.MODE_OPEN_MULTIPLE
        val intent = fileChooserIntentBuilder.intent(command.fileChooserParams.acceptTypes, canChooseMultipleFiles)
        startActivityForResult(intent, REQUEST_CODE_CHOOSE_FILE)
    }

    private fun hasWriteStoragePermission(): Boolean {
        return ContextCompat.checkSelfPermission(requireContext(), Manifest.permission.WRITE_EXTERNAL_STORAGE) == PackageManager.PERMISSION_GRANTED
    }

    private fun requestWriteStoragePermission() {
        requestPermissions(arrayOf(Manifest.permission.WRITE_EXTERNAL_STORAGE), PERMISSION_REQUEST_WRITE_EXTERNAL_STORAGE)
    }

    override fun onRequestPermissionsResult(requestCode: Int, permissions: Array<out String>, grantResults: IntArray) {
        when (requestCode) {
            PERMISSION_REQUEST_WRITE_EXTERNAL_STORAGE -> {
                if (grantResults.isNotEmpty() && grantResults[0] == PackageManager.PERMISSION_GRANTED) {
                    Timber.i("Write external storage permission granted")
                    downloadFile(requestUserConfirmation = false)
                } else {
                    Timber.i("Write external storage permission refused")
                    Snackbar.make(toolbar, R.string.permissionRequiredToDownload, Snackbar.LENGTH_LONG).show()
                }
            }
            PERMISSION_REQUEST_GEO_LOCATION -> {
                if ((grantResults.isNotEmpty()) && grantResults[0] == PackageManager.PERMISSION_GRANTED) {
                    viewModel.onSystemLocationPermissionGranted()
                } else {
                    if (ActivityCompat.shouldShowRequestPermissionRationale(requireActivity(), Manifest.permission.ACCESS_FINE_LOCATION)) {
                        viewModel.onSystemLocationPermissionDeniedOneTime()
                    } else {
                        viewModel.onSystemLocationPermissionDeniedForever()
                    }
                }
            }
        }
    }

    private fun launchSurvey(survey: Survey) {
        context?.let {
            startActivity(SurveyActivity.intent(it, survey))
        }
    }

    @SuppressLint("NewApi")
    private fun launchAddWidget() {
        val context = context ?: return
        val provider = ComponentName(context, SearchWidgetLight::class.java)
        AppWidgetManager.getInstance(context).requestPinAppWidget(provider, null, null)
    }

    private fun launchLegacyAddWidget() {
        val context = context ?: return
        val options = ActivityOptions.makeSceneTransitionAnimation(activity).toBundle()
        startActivity(AddWidgetInstructionsActivity.intent(context), options)
    }

    private fun finishTrackerAnimation() {
        animatorHelper.finishTrackerAnimation(omnibarViews(), animationContainer)
    }

    private fun showHideTipsDialog(cta: Cta) {
        context?.let {
            launchHideTipsDialog(it, cta)
        }
    }

    override fun onDaxDialogDismiss() {
        viewModel.onDaxDialogDismissed()
    }

    override fun onDaxDialogHideClick() {
        viewModel.onUserHideDaxDialog()
    }

    override fun onDaxDialogPrimaryCtaClick() {
        viewModel.onUserClickCtaOkButton()
    }

    override fun onDaxDialogSecondaryCtaClick() {
        viewModel.onUserClickCtaSecondaryButton()
    }

    private fun launchHideTipsDialog(context: Context, cta: Cta) {
        AlertDialog.Builder(context)
            .setTitle(R.string.hideTipsTitle)
            .setMessage(getString(R.string.hideTipsText))
            .setPositiveButton(R.string.hideTipsButton) { dialog, _ ->
                dialog.dismiss()
                launch {
                    ctaViewModel.hideTipsForever(cta)
                }
            }
            .setNegativeButton(android.R.string.no) { dialog, _ ->
                dialog.dismiss()
            }
            .show()
    }

    fun omnibarViews(): List<View> = listOf(clearTextButton, omnibarTextInput, searchIcon)

    override fun onAnimationFinished() {
        viewModel.stopShowingEmptyGrade()
    }

    private fun showEmailTooltip(address: String) {
        context?.let {
            val isShowing: Boolean? = emailAutofillTooltipDialog?.isShowing
            if (isShowing != true) {
                emailAutofillTooltipDialog = EmailAutofillTooltipFragment(it, address)
                emailAutofillTooltipDialog?.show()
                emailAutofillTooltipDialog?.setOnCancelListener { viewModel.cancelAutofillTooltip() }
                emailAutofillTooltipDialog?.useAddress = { viewModel.useAddress() }
                emailAutofillTooltipDialog?.usePrivateAlias = { viewModel.consumeAlias() }
            }
        }
    }

    companion object {
        private const val TAB_ID_ARG = "TAB_ID_ARG"
        private const val URL_EXTRA_ARG = "URL_EXTRA_ARG"
        private const val SKIP_HOME_ARG = "SKIP_HOME_ARG"

        private const val ADD_BOOKMARK_FRAGMENT_TAG = "ADD_BOOKMARK"
        private const val ADD_FAVORITE_FRAGMENT_TAG = "ADD_FAVORITE"
        private const val KEYBOARD_DELAY = 200L
        private const val LAYOUT_TRANSITION_MS = 200L

        private const val REQUEST_CODE_CHOOSE_FILE = 100
        private const val PERMISSION_REQUEST_WRITE_EXTERNAL_STORAGE = 200
        private const val PERMISSION_REQUEST_GEO_LOCATION = 300

        private const val URL_BUNDLE_KEY = "url"

        private const val AUTHENTICATION_DIALOG_TAG = "AUTH_DIALOG_TAG"
        private const val DOWNLOAD_CONFIRMATION_TAG = "DOWNLOAD_CONFIRMATION_TAG"
        private const val DAX_DIALOG_DIALOG_TAG = "DAX_DIALOG_TAG"

        private const val MAX_PROGRESS = 100
        private const val TRACKERS_INI_DELAY = 500L
        private const val TRACKERS_SECONDARY_DELAY = 200L

        private const val DEFAULT_CIRCLE_TARGET_TIMES_1_5 = 96

        fun newInstance(tabId: String, query: String? = null, skipHome: Boolean): BrowserTabFragment {
            val fragment = BrowserTabFragment()
            val args = Bundle()
            args.putString(TAB_ID_ARG, tabId)
            args.putBoolean(SKIP_HOME_ARG, skipHome)
            query.let {
                args.putString(URL_EXTRA_ARG, query)
            }
            fragment.arguments = args
            return fragment
        }
    }

    inner class BrowserTabFragmentDecorator {

        fun decorateWithFeatures() {
            decorateToolbarWithButtons()
            createPopupMenu()
            configureShowTabSwitcherListener()
            configureLongClickOpensNewTabListener()
        }

        fun updateToolbarActionsVisibility(viewState: BrowserViewState) {
            tabsButton?.isVisible = viewState.showTabsButton
            fireMenuButton?.isVisible = viewState.fireButton is FireButton.Visible
            menuButton?.isVisible = viewState.showMenuButton

            // omnibar only scrollable when browser showing and the fire button is not promoted
            if (viewState.fireButton.playPulseAnimation()) {
                omnibarScrolling.disableOmnibarScrolling(toolbarContainer)
                playPulseAnimation()
            } else {
                if (viewState.browserShowing) {
                    omnibarScrolling.enableOmnibarScrolling(toolbarContainer)
                }
                pulseAnimation.stop()
            }
        }

        private fun playPulseAnimation() {
            toolbarContainer.doOnLayout {
                pulseAnimation.playOn(fireIconImageView)
            }
        }

        private fun decorateToolbarWithButtons() {
            fireMenuButton?.show()
            fireMenuButton?.setOnClickListener {
                browserActivity?.launchFire()
                pixel.fire(
                    AppPixelName.MENU_ACTION_FIRE_PRESSED.pixelName,
                    mapOf(FIRE_BUTTON_STATE to pulseAnimation.isActive.toString())
                )
            }

            tabsButton?.show()
        }

        private fun createPopupMenu() {
            popupMenu = BrowserPopupMenu(layoutInflater, variantManager.getVariant())
            val view = popupMenu.contentView
            popupMenu.apply {
                onMenuItemClicked(view.forwardPopupMenuItem) {
                    pixel.fire(AppPixelName.MENU_ACTION_NAVIGATE_FORWARD_PRESSED)
                    viewModel.onUserPressedForward()
                }
                onMenuItemClicked(view.backPopupMenuItem) {
                    pixel.fire(AppPixelName.MENU_ACTION_NAVIGATE_BACK_PRESSED)
                    activity?.onBackPressed()
                }
                onMenuItemClicked(view.refreshPopupMenuItem) {
                    viewModel.onRefreshRequested()
                    pixel.fire(AppPixelName.MENU_ACTION_REFRESH_PRESSED.pixelName)
                }
                onMenuItemClicked(view.newTabPopupMenuItem) {
                    viewModel.userRequestedOpeningNewTab()
                    pixel.fire(AppPixelName.MENU_ACTION_NEW_TAB_PRESSED.pixelName)
                }
                onMenuItemClicked(view.bookmarksPopupMenuItem) {
                    browserActivity?.launchBookmarks()
                    pixel.fire(AppPixelName.MENU_ACTION_BOOKMARKS_PRESSED.pixelName)
                }
                onMenuItemClicked(view.fireproofWebsitePopupMenuItem) { launch { viewModel.onFireproofWebsiteMenuClicked() } }
                onMenuItemClicked(view.addBookmarksPopupMenuItem) {
                    launch {
                        pixel.fire(AppPixelName.MENU_ACTION_ADD_BOOKMARK_PRESSED.pixelName)
                        viewModel.onBookmarkAddRequested()
                    }
                }
                onMenuItemClicked(view.addFavoritePopupMenuItem) {
                    launch {
                        // TODO: do we need a pixel here?
                        // pixel.fire(AppPixelName.MENU_ACTION_ADD_BOOKMARK_PRESSED.pixelName)
                        viewModel.onAddFavoriteMenuClicked()
                    }
                }
                onMenuItemClicked(view.findInPageMenuItem) {
                    pixel.fire(AppPixelName.MENU_ACTION_FIND_IN_PAGE_PRESSED)
                    viewModel.onFindInPageSelected()
                }
                onMenuItemClicked(view.whitelistPopupMenuItem) { viewModel.onWhitelistSelected() }
                onMenuItemClicked(view.brokenSitePopupMenuItem) {
                    pixel.fire(AppPixelName.MENU_ACTION_REPORT_BROKEN_SITE_PRESSED)
                    viewModel.onBrokenSiteSelected()
                }
                onMenuItemClicked(view.settingsPopupMenuItem) {
                    pixel.fire(AppPixelName.MENU_ACTION_SETTINGS_PRESSED)
                    browserActivity?.launchSettings()
                }
                onMenuItemClicked(view.requestDesktopSiteCheckMenuItem) {
                    viewModel.onDesktopSiteModeToggled(view.requestDesktopSiteCheckMenuItem.isChecked)
                }
                onMenuItemClicked(view.sharePageMenuItem) {
                    pixel.fire(AppPixelName.MENU_ACTION_SHARE_PRESSED)
                    viewModel.onShareSelected()
                }
                onMenuItemClicked(view.addToHome) {
                    pixel.fire(AppPixelName.MENU_ACTION_ADD_TO_HOME_PRESSED)
                    viewModel.onPinPageToHomeSelected()
                }
                onMenuItemClicked(view.newEmailAliasMenuItem) { viewModel.consumeAliasAndCopyToClipboard() }
            }
            browserMenu.setOnClickListener {
                hideKeyboardImmediately()
                launchTopAnchoredPopupMenu()
            }
        }

        private fun launchTopAnchoredPopupMenu() {
            popupMenu.show(rootView, toolbar)
            pixel.fire(AppPixelName.MENU_ACTION_POPUP_OPENED.pixelName)
        }

        private fun configureShowTabSwitcherListener() {
            tabsButton?.setOnClickListener {
                launch { viewModel.userLaunchingTabSwitcher() }
            }
        }

        private fun configureLongClickOpensNewTabListener() {
            tabsButton?.setOnLongClickListener {
                launch { viewModel.userRequestedOpeningNewTab() }
                return@setOnLongClickListener true
            }
        }

        fun animateTabsCount() {
            tabsButton?.animateCount()
        }

        fun renderTabIcon(tabs: List<TabEntity>) {
            context?.let {
                tabsButton?.count = tabs.count()
                tabsButton?.hasUnread = tabs.firstOrNull { !it.viewed } != null
            }
        }

        fun incrementTabs() {
            tabsButton?.increment {
                addTabsObserver()
            }
        }
    }

    inner class BrowserTabFragmentRenderer {

        private var lastSeenOmnibarViewState: OmnibarViewState? = null
        private var lastSeenLoadingViewState: LoadingViewState? = null
        private var lastSeenFindInPageViewState: FindInPageViewState? = null
        private var lastSeenBrowserViewState: BrowserViewState? = null
        private var lastSeenGlobalViewState: GlobalLayoutViewState? = null
        private var lastSeenAutoCompleteViewState: AutoCompleteViewState? = null
        private var lastSeenCtaViewState: CtaViewState? = null
        private var lastSeenPrivacyGradeViewState: PrivacyGradeViewState? = null

        fun renderPrivacyGrade(viewState: PrivacyGradeViewState) {

            renderIfChanged(viewState, lastSeenPrivacyGradeViewState) {

                val oldGrade = lastSeenPrivacyGradeViewState?.privacyGrade
                val oldShowEmptyGrade = lastSeenPrivacyGradeViewState?.showEmptyGrade
                val grade = viewState.privacyGrade
                val newShowEmptyGrade = viewState.showEmptyGrade

                val canChangeGrade = (oldGrade != grade && !newShowEmptyGrade) || (oldGrade == grade && oldShowEmptyGrade != newShowEmptyGrade)
                lastSeenPrivacyGradeViewState = viewState

                if (canChangeGrade) {
                    context?.let {
                        val drawable = if (viewState.showEmptyGrade || viewState.shouldAnimate) {
                            ContextCompat.getDrawable(it, R.drawable.privacygrade_icon_loading)
                        } else {
                            ContextCompat.getDrawable(it, viewState.privacyGrade.icon())
                        }
                        privacyGradeButton?.setImageDrawable(drawable)
                    }
                }

                privacyGradeButton?.isEnabled = viewState.isEnabled

                if (viewState.shouldAnimate) {
                    animatorHelper.startPulseAnimation(privacyGradeButton)
                } else {
                    animatorHelper.stopPulseAnimation()
                }
            }
        }

        fun renderAutocomplete(viewState: AutoCompleteViewState) {
            renderIfChanged(viewState, lastSeenAutoCompleteViewState) {
                lastSeenAutoCompleteViewState = viewState

                if (viewState.showSuggestions) {
                    autoCompleteSuggestionsList.show()
                    autoCompleteSuggestionsAdapter.updateData(viewState.searchResults.query, viewState.searchResults.suggestions)
                } else {
                    autoCompleteSuggestionsList.gone()
                }
            }
        }

        fun renderOmnibar(viewState: OmnibarViewState) {
            renderIfChanged(viewState, lastSeenOmnibarViewState) {
                lastSeenOmnibarViewState = viewState

                if (viewState.isEditing) {
                    cancelTrackersAnimation()
                }

                if (shouldUpdateOmnibarTextInput(viewState, viewState.omnibarText)) {
                    omnibarTextInput.setText(viewState.omnibarText)
                    appBarLayout.setExpanded(true, true)
                    if (viewState.shouldMoveCaretToEnd) {
                        omnibarTextInput.setSelection(viewState.omnibarText.length)
                    }
                }

                lastSeenBrowserViewState?.let {
                    renderToolbarMenus(it)
                }
            }
        }

        @SuppressLint("SetTextI18n")
        fun renderLoadingIndicator(viewState: LoadingViewState) {
            renderIfChanged(viewState, lastSeenLoadingViewState) {
                lastSeenLoadingViewState = viewState

                pageLoadingIndicator.apply {
                    if (viewState.isLoading) show()
                    smoothProgressAnimator.onNewProgress(viewState.progress) { if (!viewState.isLoading) hide() }
                }

                if (viewState.privacyOn) {
                    if (lastSeenOmnibarViewState?.isEditing == true) {
                        cancelTrackersAnimation()
                    }

                    if (viewState.progress == MAX_PROGRESS) {
                        createTrackersAnimation()
                    }
                }

                if (!viewState.isLoading && lastSeenBrowserViewState?.browserShowing == true) {
                    swipeRefreshContainer.isRefreshing = false
                }
            }
        }

        private fun createTrackersAnimation() {
            launch {
                delay(TRACKERS_INI_DELAY)
                viewModel.refreshCta()
                delay(TRACKERS_SECONDARY_DELAY)
                if (lastSeenOmnibarViewState?.isEditing != true) {
                    val site = viewModel.siteLiveData.value
                    val events = site?.orderedTrackingEntities()

                    activity?.let { activity ->
                        animatorHelper.startTrackersAnimation(lastSeenCtaViewState?.cta, activity, animationContainer, omnibarViews(), events)
                    }
                }
            }
        }

        fun cancelTrackersAnimation() {
            animatorHelper.cancelAnimations(omnibarViews(), animationContainer)
        }

        fun renderGlobalViewState(viewState: GlobalLayoutViewState) {
            if (lastSeenGlobalViewState is GlobalLayoutViewState.Invalidated &&
                viewState is GlobalLayoutViewState.Browser
            ) {
                throw IllegalStateException("Invalid state transition")
            }

            renderIfChanged(viewState, lastSeenGlobalViewState) {
                lastSeenGlobalViewState = viewState

                when (viewState) {
                    is GlobalLayoutViewState.Browser -> {
                        if (viewState.isNewTabState) {
                            browserLayout.hide()
                        } else {
                            browserLayout.show()
                        }
                    }
                    is GlobalLayoutViewState.Invalidated -> destroyWebView()
                }
            }
        }

        fun renderBrowserViewState(viewState: BrowserViewState) {
            renderIfChanged(viewState, lastSeenBrowserViewState) {
                val browserShowing = viewState.browserShowing

                val browserShowingChanged = viewState.browserShowing != lastSeenBrowserViewState?.browserShowing
                lastSeenBrowserViewState = viewState
                if (browserShowingChanged) {
                    if (browserShowing) {
                        showBrowser()
                    } else {
                        showHome()
                    }
                }

                renderToolbarMenus(viewState)
                renderPopupMenus(browserShowing, viewState)
                renderFullscreenMode(viewState)
            }
        }

        private fun renderFullscreenMode(viewState: BrowserViewState) {
            activity?.isImmersiveModeEnabled()?.let {
                if (viewState.isFullScreen) {
                    if (!it) goFullScreen()
                } else {
                    if (it) exitFullScreen()
                }
            }
        }

        private fun renderPopupMenus(browserShowing: Boolean, viewState: BrowserViewState) {
            popupMenu.contentView.apply {
                backPopupMenuItem.isEnabled = viewState.canGoBack
                forwardPopupMenuItem.isEnabled = viewState.canGoForward
                refreshPopupMenuItem.isEnabled = browserShowing
                newTabPopupMenuItem.isEnabled = browserShowing
                addBookmarksPopupMenuItem?.isEnabled = viewState.canAddBookmarks
                addFavoritePopupMenuItem?.isEnabled = viewState.canAddFavorite
                fireproofWebsitePopupMenuItem?.isEnabled = viewState.canFireproofSite
                fireproofWebsitePopupMenuItem?.isChecked = viewState.canFireproofSite && viewState.isFireproofWebsite
                sharePageMenuItem?.isEnabled = viewState.canSharePage
                whitelistPopupMenuItem?.isEnabled = viewState.canWhitelist
                whitelistPopupMenuItem?.text =
                    getText(if (viewState.isWhitelisted) R.string.enablePrivacyProtection else R.string.disablePrivacyProtection)
                brokenSitePopupMenuItem?.isEnabled = viewState.canReportSite
                requestDesktopSiteCheckMenuItem?.isEnabled = viewState.canChangeBrowsingMode
                requestDesktopSiteCheckMenuItem?.isChecked = viewState.isDesktopBrowsingMode

                newEmailAliasMenuItem?.let {
                    it.visibility = if (viewState.isEmailSignedIn) VISIBLE else GONE
                }

                addToHome?.let {
                    it.visibility = if (viewState.addToHomeVisible) VISIBLE else GONE
                    it.isEnabled = viewState.addToHomeEnabled
                }
            }
        }

        private fun renderToolbarMenus(viewState: BrowserViewState) {
            if (viewState.browserShowing) {
                daxIcon?.isVisible = viewState.showDaxIcon
                privacyGradeButton?.isInvisible = !viewState.showPrivacyGrade || viewState.showDaxIcon
                clearTextButton?.isVisible = viewState.showClearButton
                searchIcon?.isVisible = viewState.showSearchIcon
            } else {
                daxIcon.isVisible = false
                privacyGradeButton?.isVisible = false
                clearTextButton?.isVisible = viewState.showClearButton
                searchIcon?.isVisible = true
            }

            decorator.updateToolbarActionsVisibility(viewState)
        }

        fun renderFindInPageState(viewState: FindInPageViewState) {
            if (viewState == lastSeenFindInPageViewState) {
                return
            }

            lastSeenFindInPageViewState = viewState

            if (viewState.visible) {
                showFindInPageView(viewState)
            } else {
                hideFindInPage()
            }

            popupMenu.contentView.findInPageMenuItem?.isEnabled = viewState.canFindInPage
        }

        fun renderCtaViewState(viewState: CtaViewState) {
            if (isHidden) {
                return
            }

            renderIfChanged(viewState, lastSeenCtaViewState) {
                Timber.i("BrowserTab favs: renderIfChanged $viewState")
                lastSeenCtaViewState = viewState
                removeNewTabLayoutClickListener()
                if (viewState.cta != null) {
                    showCta(viewState.cta, viewState.favorites)
                } else {
                    hideHomeCta()
                    hideDaxCta()
                    showHomeBackground(viewState.favorites)
                }
            }
        }

        private fun showCta(configuration: Cta, favorites: List<FavoritesQuickAccessAdapter.QuickAccessFavorite>) {
            when (configuration) {
                is HomePanelCta -> showHomeCta(configuration, favorites)
                is DaxBubbleCta -> showDaxCta(configuration)
                is DialogCta -> showDaxDialogCta(configuration)
            }
        }

        private fun showDaxDialogCta(configuration: DialogCta) {
            hideHomeCta()
            hideDaxCta()
            activity?.let { activity ->
                val daxDialog = getDaxDialogFromActivity() as? DaxDialog
                if (daxDialog != null) {
                    daxDialog.setDaxDialogListener(this@BrowserTabFragment)
                    return
                }
                configuration.createCta(activity).apply {
                    setDaxDialogListener(this@BrowserTabFragment)
                    getDaxDialog().show(activity.supportFragmentManager, DAX_DIALOG_DIALOG_TAG)
                }
                viewModel.onCtaShown()
            }
        }

        private fun showDaxCta(configuration: DaxBubbleCta) {
            hideHomeBackground()
            hideHomeCta()
            configuration.showCta(daxCtaContainer)
            newTabLayout.setOnClickListener { daxCtaContainer.dialogTextCta.finishAnimation() }
            viewModel.onCtaShown()
        }

        private fun removeNewTabLayoutClickListener() {
            newTabLayout.setOnClickListener(null)
        }

        private fun showHomeCta(configuration: HomePanelCta, favorites: List<FavoritesQuickAccessAdapter.QuickAccessFavorite>) {
            hideDaxCta()
            if (ctaContainer.isEmpty()) {
                renderHomeCta()
            } else {
                configuration.showCta(ctaContainer)
            }
            showHomeBackground(favorites)
            viewModel.onCtaShown()
        }

        private fun showHomeBackground(favorites: List<FavoritesQuickAccessAdapter.QuickAccessFavorite>) {
            Timber.i("BrowserTab favs: showHomeBackground $favorites")
            if (favorites.isEmpty()) {
                homeBackgroundLogo.showLogo()
                quickAccessRecyclerView.visibility = GONE
            } else {
                homeBackgroundLogo.hideLogo()
                quickAccessAdapter.submitList(favorites)
                quickAccessRecyclerView.visibility = VISIBLE
            }
        }

        private fun hideHomeBackground() {
            Timber.i("BrowserTab favs: hideHomeBackground")
            homeBackgroundLogo.hideLogo()
            quickAccessRecyclerView.visibility = GONE
        }

        private fun hideDaxCta() {
            dialogTextCta.cancelAnimation()
            daxCtaContainer.hide()
        }

        private fun hideHomeCta() {
            ctaContainer.gone()
        }

        fun renderHomeCta() {
            val context = context ?: return
            val cta = lastSeenCtaViewState?.cta ?: return
            val configuration = if (cta is HomePanelCta) cta else return

            ctaContainer.removeAllViews()

            inflate(context, R.layout.include_cta, ctaContainer)

            configuration.showCta(ctaContainer)
            ctaContainer.ctaOkButton.setOnClickListener {
                viewModel.onUserClickCtaOkButton()
            }

            ctaContainer.ctaDismissButton.setOnClickListener {
                viewModel.onUserDismissedCta()
            }
        }

        fun hideFindInPage() {
            if (findInPageContainer.visibility != GONE) {
                focusDummy.requestFocus()
                findInPageContainer.gone()
                findInPageInput.hideKeyboard()
            }
        }

        private fun showFindInPageView(viewState: FindInPageViewState) {

            if (findInPageContainer.visibility != VISIBLE) {
                findInPageContainer.show()
                findInPageInput.postDelayed(KEYBOARD_DELAY) {
                    findInPageInput?.showKeyboard()
                }
            }

            if (viewState.showNumberMatches) {
                findInPageMatches.text = getString(R.string.findInPageMatches, viewState.activeMatchIndex, viewState.numberMatches)
                findInPageMatches.show()
            } else {
                findInPageMatches.hide()
            }
        }

        private fun goFullScreen() {
            Timber.i("Entering full screen")
            webViewFullScreenContainer.show()
            activity?.toggleFullScreen()
        }

        private fun exitFullScreen() {
            Timber.i("Exiting full screen")
            webViewFullScreenContainer.removeAllViews()
            webViewFullScreenContainer.gone()
            activity?.toggleFullScreen()
            focusDummy.requestFocus()
        }

        private fun shouldUpdateOmnibarTextInput(viewState: OmnibarViewState, omnibarInput: String?) =
            (!viewState.isEditing || omnibarInput.isNullOrEmpty()) && omnibarTextInput.isDifferent(omnibarInput)
    }

    override fun openExistingFile(file: File?) {
        if (file == null) {
            Toast.makeText(activity, R.string.downloadConfirmationUnableToOpenFileText, Toast.LENGTH_SHORT).show()
            return
        }

        val intent = context?.let { createIntentToOpenFile(it, file) }
        activity?.packageManager?.let { packageManager ->
            if (intent?.resolveActivity(packageManager) != null) {
                startActivity(intent)
            } else {
                Timber.e("No suitable activity found")
                Toast.makeText(activity, R.string.downloadConfirmationUnableToOpenFileText, Toast.LENGTH_SHORT).show()
            }
        }
    }

    override fun replaceExistingFile(file: File?, pendingFileDownload: PendingFileDownload) {
        Timber.i("Deleting existing file: $file")
        runCatching { file?.delete() }
        continueDownload(pendingFileDownload)
    }

    private fun showDownloadManagerAppSettings() {
        try {
            val intent = Intent(Settings.ACTION_APPLICATION_DETAILS_SETTINGS)
            intent.data = DownloadFailReason.DOWNLOAD_MANAGER_SETTINGS_URI
            startActivity(intent)
        } catch (e: ActivityNotFoundException) {
            Timber.w(e, "Could not open DownloadManager settings")
            Snackbar.make(toolbar, R.string.downloadManagerIncompatible, Snackbar.LENGTH_INDEFINITE).show()
        }
    }

    private fun createIntentToOpenFile(context: Context, file: File): Intent? {
        val uri = FileProvider.getUriForFile(context, "${BuildConfig.APPLICATION_ID}.provider", file)
        val mime = activity?.contentResolver?.getType(uri) ?: return null
        val intent = Intent(Intent.ACTION_VIEW)
        intent.setDataAndType(uri, mime)
        return intent.addFlags(Intent.FLAG_GRANT_READ_URI_PERMISSION)
    }

    override fun continueDownload(pendingFileDownload: PendingFileDownload) {
        Timber.i("Continuing to download $pendingFileDownload")
        viewModel.download(pendingFileDownload)
    }

    override fun cancelDownload() {
        viewModel.closeAndReturnToSourceIfBlankTab()
    }

    fun onFireDialogVisibilityChanged(isVisible: Boolean) {
        if (isVisible) {
            viewModel.ctaViewState.removeObserver(ctaViewStateObserver)
        } else {
            viewModel.ctaViewState.observe(viewLifecycleOwner, ctaViewStateObserver)
        }
    }

    override fun onSiteLocationPermissionSelected(domain: String, permission: LocationPermissionType) {
        viewModel.onSiteLocationPermissionSelected(domain, permission)
    }

    override fun onSystemLocationPermissionAllowed() {
        viewModel.onSystemLocationPermissionAllowed()
    }

    override fun onSystemLocationPermissionNotAllowed() {
        viewModel.onSystemLocationPermissionNotAllowed()
    }

    override fun onSystemLocationPermissionNeverAllowed() {
        viewModel.onSystemLocationPermissionNeverAllowed()
    }
}<|MERGE_RESOLUTION|>--- conflicted
+++ resolved
@@ -218,11 +218,10 @@
     lateinit var thirdPartyCookieManager: ThirdPartyCookieManager
 
     @Inject
-<<<<<<< HEAD
+    lateinit var emailInjector: EmailInjector
+
+    @Inject
     lateinit var faviconManager: FaviconManager
-=======
-    lateinit var emailInjector: EmailInjector
->>>>>>> 2ba20632
 
     var messageFromPreviousTab: Message? = null
 
@@ -649,9 +648,7 @@
             is Command.ConvertBlobToDataUri -> convertBlobToDataUri(it)
             is Command.RequestFileDownload -> requestFileDownload(it.url, it.contentDisposition, it.mimeType, it.requestUserConfirmation)
             is Command.ChildTabClosed -> processUriForThirdPartyCookies()
-<<<<<<< HEAD
             is Command.SubmitQuery -> submitQuery(it.url)
-=======
             is Command.CopyAliasToClipboard -> copyAliasToClipboard(it.alias)
             is Command.InjectEmailAddress -> injectEmailAddress(it.address)
             is Command.ShowEmailTooltip -> showEmailTooltip(it.address)
@@ -670,7 +667,6 @@
             val clip: ClipData = ClipData.newPlainText("Alias", alias)
             clipboard?.setPrimaryClip(clip)
             showToast(R.string.aliasToClipboardMessage)
->>>>>>> 2ba20632
         }
     }
 
@@ -965,7 +961,7 @@
                 quickAccessAdapter,
                 object : QuickAccessDragTouchItemListener.DragDropListener {
                     override fun onListChanged(listElements: List<FavoritesQuickAccessAdapter.QuickAccessFavorite>) {
-                        //viewModel.onQuickAccessListChanged(listElements)
+                        // viewModel.onQuickAccessListChanged(listElements)
                     }
                 }
             )
