--- conflicted
+++ resolved
@@ -15,41 +15,16 @@
   -->
 
 <resources xmlns:tools="http://schemas.android.com/tools" tools:ignore="MissingTranslation">
-<<<<<<< HEAD
 
-    <!-- !!! WAITING FOR CORRECTIONS FROM TRANSLATOR - DO NOT RESUBMIT TRANSLATIONS BELOW !!! -->
-    <!-- New Onboarding Experience -->
-    <string name="onboardingWelcomeTitle">"Welcome to DuckDuckGo!"</string>
-    <string name="onboardingDaxText"><![CDATA[The Internet can be kinda creepy.<br/><br/>Not to worry! Searching and browsing privately is easier than you think.]]></string>
-    <string name="onboardingLetsDoItButton">Let\'s Do It!</string>
-    <string name="daxIntroCtaText"><![CDATA[Next, try visiting one of your favorite sites!<br/><br/>I\'ll block trackers so they can\'t spy on you. I\'ll also upgrade the security of your connection if possible. 🔒]]></string>
-    <string name="daxEndCtaText"><![CDATA[You\'ve got this!<br/><br/>Remember: every time you browse with me a creepy ad loses its wings. 👍]]></string>
-    <string name="daxSerpCtaText">Your DuckDuckGo searches are anonymous and I never store your search history. Ever. 🙌</string>
-    <string name="daxDefaultBrowserCtaText"><![CDATA[Before I duck out!<br/><br/>Want tracker protection when you open links from other apps?<br/><br/>Make DuckDuckGo Your Default Browser!]]></string>
-    <string name="daxSearchWidgetCtaText"><![CDATA[You\'re on a roll!<br/><br/>Search privately even faster! Add the DuckDuckGo search widget to your home screen.]]></string>
-    <string name="daxNonSerpCtaText"><![CDATA[Every site has a privacy grade. Tap it to see how I protected your privacy.<br/><br/>Want to get fancy? Try clearing your data by hitting the fire button.]]></string>
-    <string name="daxMainNetworkStep1CtaText"><![CDATA[Heads up!<br/><br/> %s runs a major tracking network.<br/><br/>A low privacy grade will tip you off to sites like this.]]></string>
-    <string name="daxMainNetworkStep1OwnedCtaText"><![CDATA[Heads up!<br/><br/> %s is owned by %s, which runs a major tracking network.]]></string>
-    <string name="daxMainNetworkStep21CtaText"><![CDATA[In fact, %s trackers lurk on about %s of top sites. 😱<br/><br/>]]></string>
-    <string name="daxMainNetworkStep211CtaText"><![CDATA[In fact, %s trackers lurk all over the internet. 😱<br/><br/>]]></string>
-    <string name="daxMainNetworkStep2CtaText">%sI\'ll block these trackers when you\'re browsing non-%s sites.</string>
-    <plurals name="daxTrackersBlockedCtaText">
-        <item quantity="one"><![CDATA[&#160;and <b>%d other</b> were trying to track you here. <br/><br/>I blocked them!<br/><br/> ☝️You can check the URL bar to see who is trying to track you when you visit a new site.️]]></item>
-        <item quantity="other"><![CDATA[&#160;and <b>%d others</b> were trying to track you here. <br/><br/>I blocked them!<br/><br/> ☝️You can check the URL bar to see who is trying to track you when you visit a new site.️]]></item>
-    </plurals>
-    <string name="daxTrackersBlockedCtaZeroText"><![CDATA[&#160;was trying to track you here. <br/><br/>I blocked it!<br/><br/> ☝️You can check the URL bar to see who is trying to track you when you visit a new site.️]]></string>
-    <!-- !!! WAITING FOR CORRECTIONS FROM TRANSLATOR - DO NOT RESUBMIT TRANSLATIONS ABOVE !!! -->
+    <string name="search">Search</string>
 
+    <!-- Download Confirmation -->
     <string name="downloadConfirmationContinue">Continue</string>
     <string name="downloadConfirmationSaveFileTitle">Save %1$s</string>
     <string name="downloadConfirmationKeepBothFilesText">Keep both</string>
     <string name="downloadConfirmationReplaceOldFileText">Replace</string>
     <string name="downloadConfirmationOpenFileText">Open</string>
     <string name="downloadConfirmationUnableToOpenFileText">Can\'t open file</string>
-
-=======
->>>>>>> 5339f3e3
-    <string name="search">Search</string>
 
     <!-- Change Icon Activity -->
     <string name="changeIconActivityTitle">App Icon</string>
